#
# LSST Data Management System
# Copyright 2008, 2009, 2010 LSST Corporation.
#
# This product includes software developed by the
# LSST Project (http://www.lsst.org/).
#
# This program is free software: you can redistribute it and/or modify
# it under the terms of the GNU General Public License as published by
# the Free Software Foundation, either version 3 of the License, or
# (at your option) any later version.
#
# This program is distributed in the hope that it will be useful,
# but WITHOUT ANY WARRANTY; without even the implied warranty of
# MERCHANTABILITY or FITNESS FOR A PARTICULAR PURPOSE.  See the
# GNU General Public License for more details.
#
# You should have received a copy of the LSST License Statement and
# the GNU General Public License along with this program.  If not,
# see <http://www.lsstcorp.org/LegalNotices/>.
#

import os
from math import hypot

import lsst.pex.policy as pexPolicy
from lsst.pex.logging import Log, Debug, LogRec, Prop
from lsst.pex.exceptions import LsstCppException
import lsst.afw.image as afwImg
import lsst.daf.base as dafBase
import lsst.afw.coord as afwCoord
import lsst.afw.geom as afwGeom
import lsst.meas.algorithms.utils as maUtils

import net as astromNet
import sip as astromSip
import sip.cleanBadPoints as cleanBadPoints

import lsst.afw.display.ds9 as ds9
import numpy

def joinMatchList(matchlist, sources, first=True, log=None,
                  mask=0, offset=0):
    '''
    In database terms: this function joins the IDs in "matchlist" to
    the IDs in "sources", and denormalizes the "matchlist".

<<<<<<< HEAD
def createSolver(policy, log):
    adn_dir = os.environ.get('ASTROMETRY_NET_DATA_DIR')
    if not adn_dir:
        return None

    path = os.path.join(adn_dir, "metadata.paf")
    solver = astromNet.GlobalAstrometrySolution(path, log)
    matchThreshold = policy.get('matchThreshold')
    solver.setMatchThreshold(matchThreshold)
    # FIXME -- this could go in policy... or we could use new Astrometry.net logging
    # callbacks to put those messages to their own pexLogging channel.
    solver.setLogLevel(2)
    return solver
=======
    In non-DB terms: sets either the "matchlist[*].first" or
    "matchlist[*].second" values to point to entries in "sources".
>>>>>>> 0772969e

    On input, "matchlist[*].first/second" are placeholder Source
    objects that only have the IDs set.  On return, these values are
    replaced by real entries in "sources".

    Example: if:
      first == True,
      matchlist[0].first.getSourceId() == 42, and
      sources[4].getSourceId() == 42
    then, on return,
      matchlist[0].first == sources[4]

    Used by "generateMatchesFromMatchList"; see there for more
    documentation.
    '''
    srcstr = ('reference objects' if first else 'sources')

    # build map of ID to source
    idtoref = {}
    for s in sources:
        sid = s.getSourceId()
        if offset:
            sid += offset
        if mask:
            sid = sid & mask
        if sid in idtoref:
            log.log(Log.DEBUG, 'Duplicate ID %i in %s' % (sid, srcstr))
            continue
        idtoref[sid] = s
    
    # Join.
    nmatched = 0
    firstfail = True
    for i in xrange(len(matchlist)):
        if first:
            mid = matchlist[i].first.getSourceId()
        else:
            mid = matchlist[i].second.getSourceId()

        if mask:
            mmid = mid & mask
        else:
            mmid = mid

        try:
            ref = idtoref[mmid]
        except KeyError:
            # throw? warn?
            log.log(Log.DEBUG, 'Failed to join ID %i (0x%x) (masked to %i, 0x%x) from match list element %i of %i' % (mid, mid, mmid, mmid, i, len(matchlist)))
            if firstfail:
                log.log(Log.DEBUG, 'IDs available: ' + ' '.join('%i' % k for k in idtoref.keys()))
                log.log(Log.DEBUG, 'IDs available: ' + ' '.join('0x%x' % k for k in idtoref.keys()))
                firstfail = False
            ref = None

        if first:
            matchlist[i].first = ref
        else:
            matchlist[i].second = ref
        nmatched += 1
    if log:
        log.log(Log.DEBUG, 'Joined %i of %i matchlist IDs to %s' %
                (nmatched, len(matchlist), srcstr))

def createSolver(policy, log):
    path=os.path.join(os.environ['ASTROMETRY_NET_DATA_DIR'], "metadata.paf")
    solver = astromNet.GlobalAstrometrySolution(path, log)
    matchThreshold = policy.get('matchThreshold')
    solver.setMatchThreshold(matchThreshold)
    # FIXME -- this could go in policy... or we could use new Astrometry.net logging
    # callbacks to put those messages to their own pexLogging channel.
    solver.setLogLevel(2)
    return solver

def _getIdColumn(policy):
    '''Returns the column name of the ID field in the reference catalog'''
    idName = ''
    colname = 'defaultIdColumnName'
    if policy.exists(colname):
        idName = policy.get(colname)
    return idName


def joinMatchListWithCatalog(matchlist, matchmeta, policy, log=None, solver=None,
                             filterName=None, idName=None):
    if log is None:
        log = Log.getDefaultLog()

    if solver is None:
        solver = createSolver(policy, log)

    filterName = chooseFilterName(None, policy, solver, log, filterName)
    if idName is None:
        idName = _getIdColumn(policy)

    version = matchmeta.getInt('SMATCHV')
    if version != 1:
        raise ValueError('SourceMatchVector version number is %i, not 1.' % version)

    # EUPS
    myandata = os.environ.get('ASTROMETRY_NET_DATA_DIR')
    andata = matchmeta.getString('ANEUPS')
    #if os.path.basename(myandata) != os.path.basename(andata):
    #    raise ValueError('Need ASTROMETRY_NET_DATA_DIR = "%s"' % 
    log.log(Log.DEBUG, 'Astrometry.net dir was "%s", now "%s"' %
            (os.path.basename(myandata), os.path.basename(andata)))
    anid = matchmeta.getInt('ANINDID')
    anhp = matchmeta.getInt('ANINDHP')
    anindexname = os.path.basename(matchmeta.getString('ANINDNM'))
    log.log(Log.DEBUG, 'Astrometry.net index was "%s" (id %i, healpix %i)' %
            (anindexname, anid, anhp))

    # all in deg.
    ra = matchmeta.getDouble('RA') * afwGeom.degrees
    dec = matchmeta.getDouble('DEC') * afwGeom.degrees
    rad = matchmeta.getDouble('RADIUS') * afwGeom.degrees
    log.log(Log.DEBUG, 'Searching RA,Dec %.3f,%.3f, radius %.1f arcsec, filter "%s", id column "%s"' %
            (ra.asDegrees(), dec.asDegrees(), rad.asArcseconds(), filterName, idName))

    X = solver.getCatalogue(ra, dec, rad, filterName, idName)
    cat = X.refsources
    log.log(Log.DEBUG, 'Found %i reference catalog sources in range' % len(cat))

    joinMatchList(matchlist, cat, first=True, log=log)


# Object returned by determineWcs.
class InitialAstrometry(object):
    def __init__(self):
        self.matches = None
        self.wcs = None
    def getMatches(self):
        return self.matches
    def getWcs(self):
        return self.wcs
    def getMatchMetadata(self):
        return getattr(self, 'matchMetadata', None)

def determineWcs(policy, exposure, sourceSet, log=None, solver=None, doTrim=False,
                 forceImageSize=None, filterName=None):
    '''Top level function for calculating an initial (per-chip) astrometric solution.

    Get an initial World Coordinate System (WCS) from Astrometry.net,
    then calculate SIP distortion terms.

    Input:
    policy:     An lsst.pex.policy.Policy object containing the parameters for the solver
    exposure    lsst.afw.image.Exposure representation of an image and a WCS 
                this provides the initial guess at position and plate scale
    sourceSet   A list of lsst.afw.detection.Source objects, indicating the pixel positions of
                stars in the field
    log         A lsst.pex.logging.Log object (optional), used for printing progress
    doTrim      Remove sources that are not inside the image.
    solver      Optionally provide a previously created astrometry.net solver. If not provided
                one will be created.
    forceImageSize  tuple of (W,H): force this image size, rather than getting it from the Exposure.
    filterName  Use this filter name, rather than getting it from the exposure.
    '''

    try:
        import lsstDebug

        display = lsstDebug.Info(__name__).display
    except ImportError, e:
        try:
            type(display)
        except NameError:
            display = False

    astrom = InitialAstrometry()

    if log is None:
        log = Log.getDefaultLog()

    if display:
        frame = 1
        ds9.mtv(exposure, frame=frame, title="wcsDet")

    if doTrim:
        nStart = len(sourceSet)
        sourceSet = trimBadPoints(exposure, sourceSet)
        if log:
            nEnd = len(sourceSet)
            log.log(log.DEBUG, "Kept %i of %i sources after trimming" %(nEnd, nStart))

    if display:
        for s in sourceSet:
            ds9.dot("o", s.getXAstrom(), s.getYAstrom(), size=3, ctype=ds9.RED, frame=frame)

    #Extract an initial guess WCS if available    
    wcsIn = exposure.getWcs()
    # Exposure uses the special object "NoWcs" instead of NULL.  Because they're special.
    haswcs = exposure.hasWcs()
    if not haswcs:
        log.log(log.WARN, "No WCS found in exposure. Doing blind solve")

    # Setup solver
    if solver is None:
        solver = createSolver(policy, log)
    else:
        solver.reset()

    # Set solving params
    log.log(log.DEBUG, "Setting starlist")
    solver.setStarlist(sourceSet)
    log.log(log.DEBUG, "Setting numBrightObj")
    solver.setNumBrightObjects( min(policy.get('numBrightStars'), len(sourceSet)))
    if forceImageSize is not None:
        (W,H) = forceImageSize
    else:
        (W,H) = (exposure.getWidth(), exposure.getHeight())
    solver.setImageSize(W, H)
    #solver.printSolverSettings(stdout)

    key = 'pixelScaleUncertainty'
    if policy.exists(key):
        dscale = float(policy.get(key))
    else:
        dscale = None

    # Do a blind solve if we're told to, or if we don't have an input WCS
    doBlindSolve = policy.get('blindSolve') or (not haswcs)
    if doBlindSolve:
        log.log(log.DEBUG, "Solving with no initial guess at position")
        isSolved = solver.solve()
    elif dscale is not None:
        isSolved = solver.solve(wcsIn, dscale)
    else:
        isSolved = solver.solve(wcsIn)

    # Did we solve?
    log.log(log.DEBUG, 'Finished astrometric solution')
    if not isSolved:
        log.log(log.WARN, "No astrometric solution found, using input WCS")
        return astrom
    wcs = solver.getWcs()

    # Generate a list of catalogue objects in the field.
    filterName = chooseFilterName(exposure, policy, solver, log, filterName)
    idName = _getIdColumn(policy)
    try:
        margin = 50 # pixels
        refcat = solver.getCatalogueForSolvedField(filterName, idName, margin)

    except LsstCppException, e:
        log.log(Log.WARN, str(e))
        log.log(Log.WARN, "Attempting to access catalogue positions and fluxes")
        version = os.environ.get('ASTROMETRY_NET_DATA_DIR')
        log.log(Log.WARN, "Catalogue version: %s" %(version))
        log.log(Log.WARN, "ID column: %s" %(idName))
        log.log(Log.WARN, "Requested filter: %s" %(filterName))
        log.log(Log.WARN, "Available filters: " + str(solver.getCatalogueMetadataFields()))
        raise

    stargalName, variableName, magerrName = getTagAlongNamesFromPolicy(policy, filterName)
    _addTagAlongValuesToReferenceSources(solver, stargalName, variableName, magerrName,
                                        log, refcat, filterName)

    cat = refcat.refsources
    del refcat
    
    if True:
        # Now generate a list of matching objects
        dist = policy.get('distanceForCatalogueMatchinArcsec') * afwGeom.arcseconds
        cleanParam = policy.get('cleaningParameter')

        matchList = matchSrcAndCatalogue(cat=cat, img=sourceSet, wcs=wcs,
                                         dist=dist, cleanParam=cleanParam)

        uniq = set([sm.second.getId() for sm in matchList])
        if len(matchList) != len(uniq):
            log.log(Log.WARN, "The list of matches stars contains duplicated reference sources (%i sources, %i unique ids)"
                    % (len(matchList), len(uniq)))

        if len(matchList) == 0:
            log.log(Log.WARN, "No matches found between input source and catalogue.")
            log.log(Log.WARN, "Something is wrong. Defaulting to input WCS")
            return astrom

        log.log(Log.DEBUG, "%i catalogue objects match input source list using linear WCS" %(len(matchList)))
    else:
        # Use list of matches returned by Astrometry.net
        log.log(Log.DEBUG, "Getting matched sources: Fluxes in column %s; Ids in column" % (filterName, idName))
        matchList = solver.getMatchedSources(filterName, idName)

    astrom.tanWcs = wcs
    astrom.tanMatches = matchList

    srcids = [s.getSourceId() for s in sourceSet]
    #print 'srcids:', srcids
    for m in matchList:
        #print 'Matchlist entry ids:', m.first.getSourceId(), m.second.getSourceId()
        assert(m.second.getSourceId() in srcids)
        assert(m.second in sourceSet)

    if policy.get('calculateSip'):
        sipOrder = policy.get('sipOrder')
        wcs, matchList = calculateSipTerms(wcs, cat, sourceSet, dist, cleanParam, sipOrder, log)

        astrom.sipWcs = wcs
        astrom.sipMatches = matchList
    else:
        log.log(Log.DEBUG, "Updating WCS in input exposure with linear WCS")

    log.log(Log.DEBUG, "Setting exposure's WCS: to\n" + wcs.getFitsMetadata().toString())
    exposure.setWcs(wcs)

    if display:
        for s1, s2, d in matchList:
            # plot the catalogue positions
            ds9.dot("+", s1.getXAstrom(), s1.getYAstrom(), size=3, ctype=ds9.BLUE, frame=frame)

    moreMeta = createMetadata(W, H, wcs, filterName, stargalName, variableName, magerrName)
    matchListMeta = solver.getMatchedIndexMetadata()
    moreMeta.combine(matchListMeta)

    astrom.matchMetadata = moreMeta
    astrom.wcs = wcs
    astrom.matches = matchList

    return astrom


def createMetadata(width, height, wcs, filterName, stargalName, variableName, magerrName):
    """Create match metadata entries required for regenerating the catalog

    @param width Width of the image (pixels)
    @param height Height of the image (pixels)
    @param filterName Name of filter, used for magnitudes
    @param stargalName Name of star/galaxy tagalong column
    @param variableName Name of variability tagalong column
    @param magerrName Name of magnitude error tagalong column
    @return Metadata
    """
    meta = dafBase.PropertyList()
    andata = os.environ.get('ASTROMETRY_NET_DATA_DIR')
    if andata is None:
        meta.add('ANEUPS', 'none', 'ASTROMETRY_NET_DATA_DIR')
    else:
        andata = os.path.basename(andata)
        meta.add('ANEUPS', andata, 'ASTROMETRY_NET_DATA_DIR')

    # cache: field center and size.  These may be off by 1/2 or 1 or 3/2 pixels.
    # dstn does not care.
    cx,cy = width/2.0, height/2.0
    radec = wcs.pixelToSky(cx, cy).toIcrs()
    meta.add('RA', radec.getRa().asDegrees(), 'field center in degrees')
    meta.add('DEC', radec.getDec().asDegrees(), 'field center in degrees')
    imgSize = wcs.pixelScale() * hypot(width, height)
    meta.add('RADIUS', (imgSize / 2.).asDegrees(),
             'field radius in degrees, approximate')
    meta.add('SMATCHV', 1, 'SourceMatchVector version number')
    meta.add('FILTER', filterName, 'filter name for tagalong data')
    meta.add('STARGAL', stargalName, 'star/galaxy name for tagalong data')
    meta.add('VARIABLE', variableName, 'variability name for tagalong data')
    meta.add('MAGERR', magerrName, 'magnitude error name for tagalong data')
    return meta

def generateMatchesFromMatchList(matchList, sources, wcs, width, height,
                                 log=Log.getDefaultLog(),
                                 returnRefs=False,
                                 sourceIdOffset=None,
                                 sourceIdMask=None):
    '''
    This function is required to reconstitute a matchlist after being
    unpersisted.  The persisted form of a matchlist is simply a list
    of integers: the ID numbers of the matched image sources and
    reference sources.  For you database types, this is a "normal
    form" representation.  The "live" form of a matchlist has links to
    the real Source objects that are matched; it is "denormalized".
    This function takes a normalized matchlist, along with the list of
    sources to which the matchlist refers.  It fetches the reference
    sources that are within range, and then denormalizes the matchlist
    -- sets the "matchList[*].first" and "matchList[*].second" entries
    to point to the sources in the "sources" argument, and to the
    reference sources fetched from the astrometry_net_data files.

    @param matchList Unpersisted matchList (an lsst.afw.detection.PersistableSourceMatchVector)
    @param sources Original source list used in matching
    @param wcs World Coordinate System
    @param width Width of image (integer, pixels)
    @param height Height of image (integer, pixels)
    @return matches  or  matches,refs (if returnRefs=True)
    '''

    meta = matchList.getSourceMatchMetadata()
    matches = matchList.getSourceMatches()

    refs = readReferenceSourcesFromMetadata(meta, log=log)

    keeprefs = []
    for ref in refs:
        x, y = wcs.skyToPixel(ref.getRaDec())
        if x < 0 or y < 0 or x > width or y > height:
            continue
        ref.setXAstrom(x)
        ref.setYAstrom(y)
        keeprefs.append(ref)
    log.log(log.INFO, "Read %d catalogue sources; %d in image" % (len(refs), len(keeprefs)))
    refs = keeprefs

    joinMatchList(matches, refs, first=True, log=log)
    kwargs = {}
    if sourceIdOffset is not None:
        kwargs['offset'] = sourceIdOffset
    if sourceIdMask is not None:
        kwargs['mask'] = sourceIdMask
    joinMatchList(matches, sources, first=False, log=log, **kwargs)

    cleanList = [m for m in matches
                 if m.first is not None and m.second is not None]
    if len(cleanList) != len(matches):
        log.log(log.WARN, "Missing entries after joining match list: %d of %d joined" % 
                (len(cleanList), len(matches)))
    if returnRefs:
        return cleanList,refs
    return cleanList

def readReferenceSourcesFromMetadata(meta, log=Log.getDefaultLog(), policy=None, filterName=None, useIndexHealpix=True, wcs=None):
    '''
    Read the catalog based on the provided metadata

    wcs: if not None, use this WCS to set the XAstrom,YAstrom fields from
         the RA,Dec values.
    '''
    # all these are in degrees
    ra  = meta.getDouble('RA') * afwGeom.degrees
    dec = meta.getDouble('DEC') * afwGeom.degrees
    radius = meta.getDouble('RADIUS') * afwGeom.degrees

    if policy is None:
        policy = pexPolicy.Policy()
    policy.set('matchThreshold', 30)
    solver = createSolver(policy, log)
    idName = 'id'

    if filterName is None:
        try:
            filterName = meta.get('FILTER')
        except:
            raise RuntimeError("FILTER not set in match metadata, and not provided")
    
    filterName = filterName.strip()
    log.log(log.DEBUG, "Reading catalogue at %f,%f (deg) +/- %f (arcsec) in filter %s" %
            (ra.asDegrees(), dec.asDegrees(), radius.asArcseconds(), filterName))
    cat = solver.getCatalogue(ra, dec, radius, filterName, idName, -1,
                              useIndexHealpix)
    log.log(log.DEBUG, "%d catalogue sources found" % len(cat.refsources))

    try:
        stargalName, variableName, magerrName = _getTagAlongNamesFromMetadata(meta)
    except:
        log.log(log.WARN, "Tag-along names not set in match metadata; using policy/defaults")
<<<<<<< HEAD
        
    stargalName, variableName, magerrName = getTagAlongNamesFromPolicy(policy, filterName)
    addTagAlongValuesToReferenceSources(solver, stargalName, variableName, magerrName,
                                        log, cat, anid, cat.inds, filterName)
=======
        stargalName, variableName, magerrName = getTagAlongNamesFromPolicy(policy, filterName)
    _addTagAlongValuesToReferenceSources(solver, stargalName, variableName, magerrName,
                                        log, cat, filterName)

    if wcs is not None:
        for src in cat.refsources:
            p = wcsIn.skyToPixel(src.getRaDec())
            src.setXAstrom(p.getX())
            src.setYAstrom(p.getY())

>>>>>>> 0772969e
    return cat.refsources


def getTagAlongNamesFromPolicy(policy, filterName):
    """Get the column names for the tagalong data from a policy

    @param policy Policy with catalog configuration
    @param filterName Name of filter for magnitudes
    @return star/galaxy column name, variability column name, magnitude error column name
    """
    # sensible default column names
    stargalName = 'starnotgal'
    variableName = 'variable'           # "variable" as in a variable star
    magerrorPattern = '%(filter)s_err'    # magnitude error column name pattern

    # Names of keywords in policy
    stargalPolicyKey = 'starGalaxyColumnName'
    varPolicyKey = 'variableColumnName'
    errPolicyKey = 'magErrorColumnPattern'

    if policy is not None:
        if policy.exists(stargalPolicyKey):
            stargalName = policy.get(stargalPolicyKey)
        if policy.exists(varPolicyKey):
            variableName = policy.get(varPolicyKey)
        if policy.exists(errPolicyKey):
            magerrorPattern = policy.get(errPolicyKey)
        magerrName = magerrorPattern % dict(filter=filterName)

    return stargalName, variableName, magerrName

def _getTagAlongNamesFromMetadata(meta):
    """Get the column names for the tagalong data from match metadata

    @return star/galaxy column name, variability column name, magnitude error column name
    """
    return meta.get('STARGAL').strip(), meta.get('VARIABLE').strip(), meta.get('MAGERR').strip()


def _addTagAlongValuesToReferenceSources(solver, stargalName, variableName, magerrName,
                                         log, refcat, filterName):
    # Now add the photometric errors, star/galaxy, and variability flags.
    cols = solver.getTagAlongColumns()
    colnames = [c.name for c in cols]

    irefs = refcat.intrefsources
    cat = refcat.refsources

    stargal = None
    if not stargalName in colnames:
        log.log(Log.WARN, ('Star/galaxy column was not found in Astrometry.net index files: expected \"%s\", but available columns are: [ %s ]' %
                           (stargalName, ', '.join(['"%s"' % c for c in colnames]))))
    else:
        log.log(Log.INFO, 'Using reference star/galaxy column \"%s\"' % stargalName)
        stargal = solver.getTagAlongBool(irefs, stargalName)

    variable = None
    if not variableName in colnames:
        log.log(Log.WARN, ('Variability flag column was not found in Astrometry.net index files: expected \"%s\", but available columns are: [ %s ]' %
                           (variableName, ', '.join(['"%s"' % c for c in colnames]))))
    else:
        log.log(Log.INFO, 'Using reference variability column \"%s\"' % variableName)
        variable = solver.getTagAlongBool(irefs, variableName)

    magerr = None
    if not magerrName in colnames:
        log.log(Log.WARN, ('Magnitude error column was not found in Astrometry.net index file: expected \"%s\", but available columns are: [ %s ]' %
                           (magerrName, ', '.join(['"%s"' % c for c in colnames]))))
    else:
        log.log(Log.INFO, 'Using reference magnitude error column \"%s\"' % magerrName)
        magerr = solver.getTagAlongDouble(irefs, magerrName)

    # set STAR flag
    fdict = maUtils.getDetectionFlags()
    starflag = fdict["STAR"]
    if stargal is not None:
        assert(len(stargal) == len(cat))
    if variable is not None:
        assert(len(variable) == len(cat))

    for i in xrange(len(cat)):
        isstar = True
        if stargal is not None:
            isstar &= stargal[i]
        if variable is not None:
            isstar &= not(variable[i])
        if isstar:
            cat[i].setFlagForDetection(cat[i].getFlagForDetection() | starflag)

    # set flux error based on magnitude error
    if magerr is not None:
        assert(len(magerr) == len(cat))
        for i in xrange(len(cat)):
            cat[i].setPsfFluxErr(magerr[i] * cat[i].getPsfFlux() * -numpy.log(10.)/2.5)

def trimBadPoints(exposure, sourceSet):
    """Remove elements from sourceSet whose xy positions aren't within the boundaries of exposure

    Input:
    exposure:    an Exposure object
    sourceSet  A list of Source objects
    """

    x0, y0 = exposure.getMaskedImage().getXY0()
    h, w = float(exposure.getHeight()), float(exposure.getWidth())

    goodSet = []
    for s in sourceSet:
        if x0 < s.getXAstrom() < x0+w:
            if y0 < s.getYAstrom() < y0+h:
                goodSet.append(s)

    return goodSet


def chooseFilterName(exposure, policy, solver, log, filterName=None):
    """When extracting catalogue magnitudes, which colour filter should we request
    e.g U,B,V etc."""

    if log is None:
        log = Log.getDefaultLog()

    if filterName is None:
        filterName = exposure.getFilter().getName()

    if filterName == "_unknown_":
        log.log(log.DEBUG, "Exposure has no filter name set. Using default.")
    else:
        log.log(Log.DEBUG, 'Exposure was taken with filter "%s"' % (filterName))

    availableFilters = solver.getCatalogueMetadataFields()
    if filterName in availableFilters:
        log.log(Log.DEBUG, 'Have catalogue magnitudes for filter: "%s"' %(filterName))
        return filterName

    log.log(Log.DEBUG, 'Catalogue doesn\'t contain filter "%s"; using default (available filters: "%s")' %
            (filterName, '", "'.join(availableFilters)))

    if not policy.exists("defaultFilterName"):
        log.log(log.DEBUG, "No default filter name is set")
        return ""
    defaultFilter = policy.get("defaultFilterName")
    if defaultFilter in availableFilters:
        log.log(log.DEBUG, 'Using default filter name "%s"' % (defaultFilter))
        return defaultFilter

    raise ValueError('Default filter "%s" not included in catalogue (available filters: "%s")' \
                     % (defaultFilter, '", "'.join(availableFilters)))


def calculateSipTerms(inputWcs, cat, sourceSet, dist, cleanParam, sipOrder, log=None):
    """Iteratively calculate sip distortions and regenerate matchList based on improved wcs"""

    if log is None:
        log = Log.getDefaultLog()

    wcs = inputWcs

    #Create a first pass at a set of matching objects
    matchList = matchSrcAndCatalogue(cat=cat, img=sourceSet, wcs=wcs,
                                     dist=dist, cleanParam=cleanParam)

    i=0
    while True:
        try:
            sipObject = astromSip.CreateWcsWithSip(matchList, wcs, sipOrder)
            proposedWcs = sipObject.getNewWcs()
        except LsstCppException, e:
            log.log(Log.WARN, "Failed to calculate distortion terms. Error:")
            log.log(Log.WARN, str(e))
            log.log(Log.WARN, "Using best guess wcs")
            break

        matchSize = len(matchList)
        msg="Sip Iteration %i: %i objects match. rms scatter is %g arcsec or %g pixels" \
             %(i, matchSize, sipObject.getScatterOnSky().asArcseconds(), sipObject.getScatterInPixels())
        log.log(Log.DEBUG, msg)

        #Use the new wcs to update the match list
        proposedMatchlist = matchSrcAndCatalogue(cat=cat, img=sourceSet, wcs=proposedWcs,
                                                 dist=dist, cleanParam=cleanParam)

        if len(proposedMatchlist) <= matchSize:
            #We're regressing, so stop
            break

        wcs = proposedWcs
        matchList = proposedMatchlist
        matchSize = len(matchList)
        i=i+1

    if not wcs.hasDistortion():
        log.log(Log.WARN, "Distortion fitter failed to improve on linear WCS")

    return wcs, matchList

# 'distInArcsec' is deprecated; use dist instead.
def matchSrcAndCatalogue(cat=None, img=None, wcs=None, dist=1.0 * afwGeom.arcseconds, cleanParam=3):
    """Given an input catalogue, match a list of objects in an image, given
    their x,y position and a wcs solution.
    """
    if cat is None:
        raise RuntimeError("Catalogue list is not set")
    if img is None:
        raise RuntimeError("Image list is not set")
    if wcs is None:
        raise RuntimeError("wcs is not set")

    matcher = astromSip.MatchSrcToCatalogue(cat, img, wcs, dist)
    matchList = matcher.getMatches()

    if matchList is None:
        raise RuntimeError("No matches found between image and catalogue")

    matchList = cleanBadPoints.clean(matchList, wcs, nsigma=cleanParam)
    return matchList

<|MERGE_RESOLUTION|>--- conflicted
+++ resolved
@@ -39,13 +39,7 @@
 import lsst.afw.display.ds9 as ds9
 import numpy
 
-def joinMatchList(matchlist, sources, first=True, log=None,
-                  mask=0, offset=0):
-    '''
-    In database terms: this function joins the IDs in "matchlist" to
-    the IDs in "sources", and denormalizes the "matchlist".
-
-<<<<<<< HEAD
+
 def createSolver(policy, log):
     adn_dir = os.environ.get('ASTROMETRY_NET_DATA_DIR')
     if not adn_dir:
@@ -59,10 +53,15 @@
     # callbacks to put those messages to their own pexLogging channel.
     solver.setLogLevel(2)
     return solver
-=======
+
+def joinMatchList(matchlist, sources, first=True, log=None,
+                  mask=0, offset=0):
+    '''
+    In database terms: this function joins the IDs in "matchlist" to
+    the IDs in "sources", and denormalizes the "matchlist".
+
     In non-DB terms: sets either the "matchlist[*].first" or
     "matchlist[*].second" values to point to entries in "sources".
->>>>>>> 0772969e
 
     On input, "matchlist[*].first/second" are placeholder Source
     objects that only have the IDs set.  On return, these values are
@@ -127,16 +126,6 @@
         log.log(Log.DEBUG, 'Joined %i of %i matchlist IDs to %s' %
                 (nmatched, len(matchlist), srcstr))
 
-def createSolver(policy, log):
-    path=os.path.join(os.environ['ASTROMETRY_NET_DATA_DIR'], "metadata.paf")
-    solver = astromNet.GlobalAstrometrySolution(path, log)
-    matchThreshold = policy.get('matchThreshold')
-    solver.setMatchThreshold(matchThreshold)
-    # FIXME -- this could go in policy... or we could use new Astrometry.net logging
-    # callbacks to put those messages to their own pexLogging channel.
-    solver.setLogLevel(2)
-    return solver
-
 def _getIdColumn(policy):
     '''Returns the column name of the ID field in the reference catalog'''
     idName = ''
@@ -516,13 +505,8 @@
         stargalName, variableName, magerrName = _getTagAlongNamesFromMetadata(meta)
     except:
         log.log(log.WARN, "Tag-along names not set in match metadata; using policy/defaults")
-<<<<<<< HEAD
         
     stargalName, variableName, magerrName = getTagAlongNamesFromPolicy(policy, filterName)
-    addTagAlongValuesToReferenceSources(solver, stargalName, variableName, magerrName,
-                                        log, cat, anid, cat.inds, filterName)
-=======
-        stargalName, variableName, magerrName = getTagAlongNamesFromPolicy(policy, filterName)
     _addTagAlongValuesToReferenceSources(solver, stargalName, variableName, magerrName,
                                         log, cat, filterName)
 
@@ -532,7 +516,6 @@
             src.setXAstrom(p.getX())
             src.setYAstrom(p.getY())
 
->>>>>>> 0772969e
     return cat.refsources
 
 
