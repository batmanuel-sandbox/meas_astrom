/* 
 * LSST Data Management System
 * Copyright 2008, 2009, 2010 LSST Corporation.
 * 
 * This product includes software developed by the
 * LSST Project (http://www.lsst.org/).
 *
 * This program is free software: you can redistribute it and/or modify
 * it under the terms of the GNU General Public License as published by
 * the Free Software Foundation, either version 3 of the License, or
 * (at your option) any later version.
 * 
 * This program is distributed in the hope that it will be useful,
 * but WITHOUT ANY WARRANTY; without even the implied warranty of
 * MERCHANTABILITY or FITNESS FOR A PARTICULAR PURPOSE.  See the
 * GNU General Public License for more details.
 * 
 * You should have received a copy of the LSST License Statement and 
 * the GNU General Public License along with this program.  If not, 
 * see <http://www.lsstcorp.org/LegalNotices/>.
 */
 
#define BOOST_TEST_DYN_LINK
#define BOOST_TEST_MODULE testcreatewcswithsip
#include <boost/test/unit_test.hpp>
#include <boost/test/floating_point_comparison.hpp>

using namespace std;

#include <vector>
#include <cmath>
#include <iostream>
#include "boost/shared_ptr.hpp"
#include "Eigen/Core.h"

#include "lsst/afw/coord/Coord.h"
#include "lsst/afw/image/TanWcs.h"

#include "lsst/meas/astrom/sip/CreateWcsWithSip.h"


using namespace std;
namespace except = lsst::pex::exceptions;
namespace pexLog = lsst::pex::logging;
namespace afwCoord = lsst::afw::coord;
namespace afwGeom = lsst::afw::geom;
namespace afwImg = lsst::afw::image;
namespace afwDet = lsst::afw::detection;
namespace det = lsst::afw::detection;
namespace math = lsst::afw::math;


afwImg::TanWcs::Ptr createWcsPtr(afwGeom::Point2D crval, afwGeom::Point2D crpix, Eigen::Matrix2d CD)
{
    afwImg::TanWcs::Ptr wcs = afwImg::TanWcs::Ptr(new  afwImg::TanWcs(crval, crpix, CD));
    return wcs;
}


afwImg::TanWcs::Ptr createDefaultWcsPtr()
{

    afwGeom::Point2D crval = afwGeom::Point2D(44., 45.);
    afwGeom::Point2D crpix = afwGeom::Point2D(0,0);   //(0,0) in lsst coords
    
    double arcsecPerPixel = 1/3600.;
    Eigen::Matrix2d CD;
    CD(0,0) = arcsecPerPixel;
    CD(0,1) = 0;
    CD(1,0) = 0;
    CD(1,1) = arcsecPerPixel;

    return createWcsPtr(crval, crpix, CD);
}



vector<afwDet::SourceMatch> generateSourceSet(afwImg::TanWcs::Ptr wcsPtr)
{
    int num = 4000;
    int step= 1000;
    vector<afwDet::SourceMatch> sourceMatchSet;

    for(int i=0; i<=num; i+=step)
    {
        for(int j=0; j<=num; j+=step)
        {
            afwDet::Source::Ptr src = afwDet::Source::Ptr(new afwDet::Source());
            afwDet::Source::Ptr cat = afwDet::Source::Ptr(new afwDet::Source());

            cat->setXAstrom(i);
            cat->setYAstrom(j);

            src->setXAstrom(i);
            src->setYAstrom(j);

            afwCoord::Coord::Ptr c = wcsPtr->pixelToSky(i, j);
			cat->setRaDec(c);
			printf("RA,Dec = (%.3f, %.3f) deg\n", c->toFk5().getRa(afwCoord::DEGREES), c->toFk5().getDec(afwCoord::DEGREES));

            double dist = hypot(src->getXAstrom()-cat->getXAstrom(), src->getYAstrom() - cat->getYAstrom());
            sourceMatchSet.push_back(afwDet::SourceMatch(cat, src, dist));
        }

    }

    return sourceMatchSet;


}


void checkResults(afwImg::Wcs::Ptr wcsPtr, afwImg::TanWcs::Ptr sipWcsPtr, vector<afwDet::SourceMatch> sourceMatchSet)
{
	//printf("sourceMatchSet size: %i\n", (int)sourceMatchSet.size());
    for(unsigned int i=0; i< sourceMatchSet.size(); ++i)
    {
<<<<<<< HEAD
		afwDet::Source::Ptr cat = sourceMatchSet[i].first;
		afwDet::Source::Ptr src = sourceMatchSet[i].second;
        double srcX = src->getXAstrom();
        double srcY = src->getYAstrom();    
		double catRa  = cat->getRa();
		double catDec = cat->getDec();
		afwCoord::Fk5Coord srcRaDec = sipWcsPtr->pixelToSky(srcX, srcY)->toFk5();
		afwCoord::CoordUnit RAD = afwCoord::RADIANS;
		/*
		 printf("cat RA,Dec = (%.5f, %.5f) rad\n", catRa, catDec);
		 printf("src RA,Dec = (%.5f, %.5f) rad\n", srcRaDec.getRa(RAD), srcRaDec.getDec(RAD));
		 */
		// these are in radians
		BOOST_CHECK_SMALL(catRa  - srcRaDec.getRa(RAD),  1e-6);
		BOOST_CHECK_SMALL(catDec - srcRaDec.getDec(RAD), 1e-6);
		// these are in pixels.
        afwGeom::PointD catxy = sipWcsPtr->skyToPixel(cat->getRaDec());
        BOOST_CHECK_SMALL(srcX - catxy[0], 1e-6);
        BOOST_CHECK_SMALL(srcY - catxy[1], 1e-6);
=======
        double catX = sourceMatchSet[i].first->getXAstrom();
        double catY = sourceMatchSet[i].first->getYAstrom();    
        
        double srcX = sourceMatchSet[i].second->getXAstrom();
        double srcY = sourceMatchSet[i].second->getYAstrom();    
    
        afwCoord::Fk5Coord catCoo = wcsPtr->pixelToSky(catX, catY)->toFk5();
        afwCoord::Fk5Coord srcCoo = sipWcsPtr->pixelToSky(srcX, srcY)->toFk5();
        
        double catA = sourceMatchSet[i].first->getRa(); //catCoo.getRa(afwCoord::DEGREES);
        double catD = sourceMatchSet[i].first->getDec(); //catCoo.getDec(afwCoord::DEGREES);
        
        double srcA = srcCoo.getRa(afwCoord::DEGREES);
        double srcD = srcCoo.getDec(afwCoord::DEGREES);

        //Forward transform (units are degrees)    
        BOOST_CHECK_CLOSE(catA, srcA, 1e-4);         
        BOOST_CHECK_CLOSE(catD, srcD, 1e-4);         
        
        //Reverse tranform (units are pixels)
        afwGeom::Point2D sipxy = sipWcsPtr->skyToPixel(catA, catD);
        BOOST_CHECK_CLOSE(srcX+1, sipxy[0]+1, 1e-8);         
        BOOST_CHECK_CLOSE(srcY+1, sipxy[1]+1, 1e-8);         

>>>>>>> 82f3fa18
    }
}


BOOST_AUTO_TEST_CASE(trivial)
{

    afwImg::TanWcs::Ptr wcsPtr = createDefaultWcsPtr();
    vector<afwDet::SourceMatch> sourceMatchSet = generateSourceSet(wcsPtr);
    
    //Add no distortion

    lsst::meas::astrom::sip::CreateWcsWithSip sipObject(sourceMatchSet, wcsPtr, 2);
    std::cout << "trivial" << std::endl;
    std::cout << sipObject.getNewWcs()->getFitsMetadata()->toString() << std::endl;
    checkResults(wcsPtr, sipObject.getNewWcs(), sourceMatchSet);
}


BOOST_AUTO_TEST_CASE(offset)
{

    afwImg::TanWcs::Ptr wcsPtr = createDefaultWcsPtr();
    vector<afwDet::SourceMatch> sourceMatchSet = generateSourceSet(wcsPtr);
    
    //Add an offset to each point
    for(unsigned int i = 0; i<sourceMatchSet.size(); ++i)
    {
        double x = sourceMatchSet[i].second->getXAstrom();
        double y = sourceMatchSet[i].second->getYAstrom();
        
        sourceMatchSet[i].second->setXAstrom(x+5);
        sourceMatchSet[i].second->setYAstrom(y+7);
    }

    lsst::meas::astrom::sip::CreateWcsWithSip sipObject(sourceMatchSet, wcsPtr, 2);
    std::cout << "offset" << std::endl;
    std::cout << sipObject.getNewWcs()->getFitsMetadata()->toString() << std::endl;
    checkResults(wcsPtr, sipObject.getNewWcs(), sourceMatchSet);
}



BOOST_AUTO_TEST_CASE(linearX)
{

    afwImg::TanWcs::Ptr wcsPtr = createDefaultWcsPtr();
    vector<afwDet::SourceMatch> sourceMatchSet = generateSourceSet(wcsPtr);
    
    //Add an offset to each point
    for(unsigned int i = 0; i<sourceMatchSet.size(); ++i)
    {
        double x = sourceMatchSet[i].second->getXAstrom();
        double y = sourceMatchSet[i].second->getYAstrom();
        
        sourceMatchSet[i].second->setXAstrom(2*x);
        sourceMatchSet[i].second->setYAstrom(y+7);
    }

    lsst::meas::astrom::sip::CreateWcsWithSip sipObject(sourceMatchSet, wcsPtr, 2);
    std::cout << "linearX" << std::endl;
    std::cout << sipObject.getNewWcs()->getFitsMetadata()->toString() << std::endl;
    checkResults(wcsPtr, sipObject.getNewWcs(), sourceMatchSet);
}


BOOST_AUTO_TEST_CASE(linearXY)
{

    afwImg::TanWcs::Ptr wcsPtr = createDefaultWcsPtr();
    vector<afwDet::SourceMatch> sourceMatchSet = generateSourceSet(wcsPtr);
    
    //Add an offset to each point
    for(unsigned int i = 0; i<sourceMatchSet.size(); ++i)
    {
        double x = sourceMatchSet[i].second->getXAstrom();
        double y = sourceMatchSet[i].second->getYAstrom();
        
        sourceMatchSet[i].second->setXAstrom(2*x);
        sourceMatchSet[i].second->setYAstrom(3*y);
    }

    lsst::meas::astrom::sip::CreateWcsWithSip sipObject(sourceMatchSet, wcsPtr, 2);
    std::cout << "linearXY" << std::endl;
    std::cout << sipObject.getNewWcs()->getFitsMetadata()->toString() << std::endl;
    checkResults(wcsPtr, sipObject.getNewWcs(), sourceMatchSet);
}


BOOST_AUTO_TEST_CASE(linearYX)
{

    afwImg::TanWcs::Ptr wcsPtr = createDefaultWcsPtr();
    vector<afwDet::SourceMatch> sourceMatchSet = generateSourceSet(wcsPtr);
    
    //Add an offset to each point
    for(unsigned int i = 0; i<sourceMatchSet.size(); ++i)
    {
        double x = sourceMatchSet[i].second->getXAstrom();
        double y = sourceMatchSet[i].second->getYAstrom();
        
        sourceMatchSet[i].second->setXAstrom(x + .2*y);
        sourceMatchSet[i].second->setYAstrom(y + .3*x);
    }

    lsst::meas::astrom::sip::CreateWcsWithSip sipObject(sourceMatchSet, wcsPtr, 2);
    std::cout << "linearYX" << std::endl;
    std::cout << sipObject.getNewWcs()->getFitsMetadata()->toString() << std::endl;
    checkResults(wcsPtr, sipObject.getNewWcs(), sourceMatchSet);
}



BOOST_AUTO_TEST_CASE(quadraticX)
{

    afwImg::TanWcs::Ptr wcsPtr = createDefaultWcsPtr();
    vector<afwDet::SourceMatch> sourceMatchSet = generateSourceSet(wcsPtr);
    
    //Add an offset to each point
    for(unsigned int i = 0; i<sourceMatchSet.size(); ++i)
    {
        double x = sourceMatchSet[i].second->getXAstrom();
        double y = sourceMatchSet[i].second->getYAstrom();
        
        sourceMatchSet[i].second->setXAstrom(x + 1e-5*x*x);
        sourceMatchSet[i].second->setYAstrom(y);
    }

    lsst::meas::astrom::sip::CreateWcsWithSip sipObject(sourceMatchSet, wcsPtr, 3);
    std::cout << "quadraticX" << std::endl;
    std::cout << sipObject.getNewWcs()->getFitsMetadata()->toString() << std::endl;
    checkResults(wcsPtr, sipObject.getNewWcs(), sourceMatchSet);
}


<|MERGE_RESOLUTION|>--- conflicted
+++ resolved
@@ -115,7 +115,6 @@
 	//printf("sourceMatchSet size: %i\n", (int)sourceMatchSet.size());
     for(unsigned int i=0; i< sourceMatchSet.size(); ++i)
     {
-<<<<<<< HEAD
 		afwDet::Source::Ptr cat = sourceMatchSet[i].first;
 		afwDet::Source::Ptr src = sourceMatchSet[i].second;
         double srcX = src->getXAstrom();
@@ -132,35 +131,9 @@
 		BOOST_CHECK_SMALL(catRa  - srcRaDec.getRa(RAD),  1e-6);
 		BOOST_CHECK_SMALL(catDec - srcRaDec.getDec(RAD), 1e-6);
 		// these are in pixels.
-        afwGeom::PointD catxy = sipWcsPtr->skyToPixel(cat->getRaDec());
+        afwGeom::Point2D catxy = sipWcsPtr->skyToPixel(cat->getRaDec());
         BOOST_CHECK_SMALL(srcX - catxy[0], 1e-6);
         BOOST_CHECK_SMALL(srcY - catxy[1], 1e-6);
-=======
-        double catX = sourceMatchSet[i].first->getXAstrom();
-        double catY = sourceMatchSet[i].first->getYAstrom();    
-        
-        double srcX = sourceMatchSet[i].second->getXAstrom();
-        double srcY = sourceMatchSet[i].second->getYAstrom();    
-    
-        afwCoord::Fk5Coord catCoo = wcsPtr->pixelToSky(catX, catY)->toFk5();
-        afwCoord::Fk5Coord srcCoo = sipWcsPtr->pixelToSky(srcX, srcY)->toFk5();
-        
-        double catA = sourceMatchSet[i].first->getRa(); //catCoo.getRa(afwCoord::DEGREES);
-        double catD = sourceMatchSet[i].first->getDec(); //catCoo.getDec(afwCoord::DEGREES);
-        
-        double srcA = srcCoo.getRa(afwCoord::DEGREES);
-        double srcD = srcCoo.getDec(afwCoord::DEGREES);
-
-        //Forward transform (units are degrees)    
-        BOOST_CHECK_CLOSE(catA, srcA, 1e-4);         
-        BOOST_CHECK_CLOSE(catD, srcD, 1e-4);         
-        
-        //Reverse tranform (units are pixels)
-        afwGeom::Point2D sipxy = sipWcsPtr->skyToPixel(catA, catD);
-        BOOST_CHECK_CLOSE(srcX+1, sipxy[0]+1, 1e-8);         
-        BOOST_CHECK_CLOSE(srcY+1, sipxy[1]+1, 1e-8);         
-
->>>>>>> 82f3fa18
     }
 }
 
